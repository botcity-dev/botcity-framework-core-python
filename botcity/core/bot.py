--- conflicted
+++ resolved
@@ -866,11 +866,7 @@
         *,
         clicks: int = 1,
         interval_between_clicks: int = 0,
-<<<<<<< HEAD
         button: str = "left",
-=======
-        button: Literal["left", "right", "middle"] = "left",
->>>>>>> e21b34fa
     ) -> None:
         """
         Click on the last found element.
@@ -899,11 +895,7 @@
         *,
         clicks: int = 1,
         interval_between_clicks: int = 0,
-<<<<<<< HEAD
         button: str = "left",
-=======
-        button: Literal["left", "right", "middle"] = "left",
->>>>>>> e21b34fa
     ) -> None:
         """
         Click Relative on the last found element.
@@ -1002,11 +994,7 @@
         self,
         wait_after: int = config.DEFAULT_SLEEP_AFTER_ACTION,
         *,
-<<<<<<< HEAD
         button: str = "left",
-=======
-        button: Literal["left", "right", "middle"] = "left",
->>>>>>> e21b34fa
     ) -> None:
         """
         Holds down the requested mouse button.
@@ -1024,11 +1012,7 @@
         self,
         wait_after: int = config.DEFAULT_SLEEP_AFTER_ACTION,
         *,
-<<<<<<< HEAD
         button: str = "left",
-=======
-        button: Literal["left", "right", "middle"] = "left",
->>>>>>> e21b34fa
     ) -> None:
         """
         Releases the requested mouse button.
